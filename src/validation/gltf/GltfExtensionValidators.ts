import { ValidationContext } from "../ValidationContext";

import { ExtInstanceFeaturesValidator } from "./instanceFeatures/ExtInstanceFeaturesValidator";
import { ExtMeshFeaturesValidator } from "./meshFeatures/ExtMeshFeaturesValidator";
import { ExtStructuralMetadataValidator } from "./structuralMetadata/ExtStructuralMetadataValidator";

import { GltfDataReader } from "./GltfDataReader";
import { NgaGpmLocalValidator } from "./gpmLocal/NgaGpmLocalValidator";
<<<<<<< HEAD
import { KhrLightsPunctualValidator } from "./lightsPunctual/KhrLightsPunctualValidator";
=======
import { MaxarImageOrthoValidator } from "./imageOrtho/MaxarImageOrthoValidator";
>>>>>>> 964a3737

/**
 * A class that only serves as an entry point for validating
 * glTF extensions, given the raw glTF input data (either
 * as embedded glTF, or as binary glTF).
 */
export class GltfExtensionValidators {
  /**
   * Ensure that the extensions in the given glTF data are valid.
   *
   * @param path - The path for `ValidationIssue` instances
   * @param input - The raw glTF data
   * @param context - The `ValidationContext`
   * @returns Whether the object is valid
   */
  static async validateGltfExtensions(
    path: string,
    input: Buffer,
    context: ValidationContext
  ): Promise<boolean> {
    const gltfData = await GltfDataReader.readGltfData(path, input, context);
    if (!gltfData) {
      // Issue was already added to context
      return false;
    }

    let result = true;

    // Validate `EXT_mesh_features`
    const extMeshFeaturesValid = await ExtMeshFeaturesValidator.validateGltf(
      path,
      gltfData,
      context
    );
    if (!extMeshFeaturesValid) {
      result = false;
    }

    // Validate `EXT_instance_features`
    const extInstanceFeatures = await ExtInstanceFeaturesValidator.validateGltf(
      path,
      gltfData,
      context
    );
    if (!extInstanceFeatures) {
      result = false;
    }

    // Validate `EXT_structural_metadata`
    const extStructuralMetadataValid =
      await ExtStructuralMetadataValidator.validateGltf(
        path,
        gltfData,
        context
      );
    if (!extStructuralMetadataValid) {
      result = false;
    }

    // Validate `NGA_gpm_local`
    const ngaGpmLocalValid = await NgaGpmLocalValidator.validateGltf(
      path,
      gltfData,
      context
    );
    if (!ngaGpmLocalValid) {
      result = false;
    }

<<<<<<< HEAD
    // Validate `KHR_lights_punctual`
    const khrLightsPunctualValid =
      await KhrLightsPunctualValidator.validateGltf(path, gltfData, context);
    if (!khrLightsPunctualValid) {
=======
    // Validate `MAXAR_image_ortho`
    const maxarImageOrthoValid = await MaxarImageOrthoValidator.validateGltf(
      path,
      gltfData,
      context
    );
    if (!maxarImageOrthoValid) {
>>>>>>> 964a3737
      result = false;
    }

    return result;
  }
}<|MERGE_RESOLUTION|>--- conflicted
+++ resolved
@@ -6,11 +6,8 @@
 
 import { GltfDataReader } from "./GltfDataReader";
 import { NgaGpmLocalValidator } from "./gpmLocal/NgaGpmLocalValidator";
-<<<<<<< HEAD
+import { MaxarImageOrthoValidator } from "./imageOrtho/MaxarImageOrthoValidator";
 import { KhrLightsPunctualValidator } from "./lightsPunctual/KhrLightsPunctualValidator";
-=======
-import { MaxarImageOrthoValidator } from "./imageOrtho/MaxarImageOrthoValidator";
->>>>>>> 964a3737
 
 /**
  * A class that only serves as an entry point for validating
@@ -80,12 +77,6 @@
       result = false;
     }
 
-<<<<<<< HEAD
-    // Validate `KHR_lights_punctual`
-    const khrLightsPunctualValid =
-      await KhrLightsPunctualValidator.validateGltf(path, gltfData, context);
-    if (!khrLightsPunctualValid) {
-=======
     // Validate `MAXAR_image_ortho`
     const maxarImageOrthoValid = await MaxarImageOrthoValidator.validateGltf(
       path,
@@ -93,10 +84,16 @@
       context
     );
     if (!maxarImageOrthoValid) {
->>>>>>> 964a3737
       result = false;
     }
 
+     // Validate `KHR_lights_punctual`
+    const khrLightsPunctualValid =
+      await KhrLightsPunctualValidator.validateGltf(path, gltfData, context);
+    if (!khrLightsPunctualValid) {
+      result = false;
+    }      
+      
     return result;
   }
 }