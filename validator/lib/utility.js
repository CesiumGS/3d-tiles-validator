--- conflicted
+++ resolved
@@ -131,25 +131,6 @@
     return true;
 }
 
-<<<<<<< HEAD
-function octDecodeWithoutNormalization(x, y, result) {
-    return octDecodeInRangeWithoutNormalization(x, y, 255, result);
-}
-
-function octDecodeInRangeWithoutNormalization(x, y, rangeMax, result) {
-    result.x = CesiumMath.fromSNorm(x, rangeMax);
-    result.y = CesiumMath.fromSNorm(y, rangeMax);
-    result.z = 1.0 - (Math.abs(result.x) + Math.abs(result.y));
-
-    if (result.z < 0.0)
-    {
-        var oldVX = result.x;
-        result.x = (1.0 - Math.abs(result.y)) * CesiumMath.signNotZero(oldVX);
-        result.y = (1.0 - Math.abs(oldVX)) * CesiumMath.signNotZero(result.y);
-    }
-
-    return result;
-=======
 function sphereInsideBox(sphere, box) {
     var centerBox = Cartesian3.fromElements(box[0], box[1], box[2], scratchBoxCenter);
     var halfAxesBox = Matrix3.fromArray(box, 3, scratchBoxHalfAxes);
@@ -209,5 +190,23 @@
     cube[6] = new Cartesian3(1, 1, 1);
     cube[7] = new Cartesian3(1, 1, -1);
     return cube;
->>>>>>> f035ef67
+}
+
+function octDecodeWithoutNormalization(x, y, result) {
+    return octDecodeInRangeWithoutNormalization(x, y, 255, result);
+}
+
+function octDecodeInRangeWithoutNormalization(x, y, rangeMax, result) {
+    result.x = CesiumMath.fromSNorm(x, rangeMax);
+    result.y = CesiumMath.fromSNorm(y, rangeMax);
+    result.z = 1.0 - (Math.abs(result.x) + Math.abs(result.y));
+
+    if (result.z < 0.0)
+    {
+        var oldVX = result.x;
+        result.x = (1.0 - Math.abs(result.y)) * CesiumMath.signNotZero(oldVX);
+        result.y = (1.0 - Math.abs(oldVX)) * CesiumMath.signNotZero(result.y);
+    }
+
+    return result;
 }