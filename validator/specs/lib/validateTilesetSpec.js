--- conflicted
+++ resolved
@@ -41,14 +41,6 @@
 };
 
 describe('validateTileset', function() {
-<<<<<<< HEAD
-    it('returns error message when refine property of tileset has incorrect value', function(done) {
-        var tileset = clone(sampleTileset, true);
-        tileset.root.children[0].refine = 'NEW';
-        expect(validateTileset(tileset)
-            .then(function(message) {
-                expect(message).toBe('Refine property in tileset must have either ADD or REPLACE as its value.');
-=======
     it('returns error message when the geometricError is not defined', function(done) {
         var tileset = clone(sampleTileset, true);
         delete tileset.root.children[0].geometricError;
@@ -73,10 +65,18 @@
         expect(validateTileset(tileset)
             .then(function(message) {
                 expect(message).toBe('Child has geometricError greater than parent');
->>>>>>> 566c3c53
             }), done).toResolve();
     });
-
+  
+    it('returns error message when refine property of tileset has incorrect value', function(done) {
+        var tileset = clone(sampleTileset, true);
+        tileset.root.children[0].refine = 'NEW';
+        expect(validateTileset(tileset)
+            .then(function(message) {
+                expect(message).toBe('Refine property in tileset must have either ADD or REPLACE as its value.');
+          }), done).toResolve();
+    });
+  
     it('returns error message when the top-level geometricError is missing', function(done) {
         var tileset = clone(sampleTileset, true);
         delete tileset.geometricError;
@@ -86,7 +86,6 @@
             }), done).toResolve();
     });
 
-<<<<<<< HEAD
     it('returns error message when refine property of root tile has incorrect value', function(done) {
         var tileset = clone(sampleTileset, true);
         tileset.root.refine = 'NEW';
@@ -95,12 +94,7 @@
                 expect(message).toBe('Refine property in root tileset must have either ADD or REPLACE as its value');
             }), done).toResolve();
     });
-
-    it('succeeds for valid tileset', function(done) {
-        expect(validateTileset(sampleTileset)
-            .then(function(message) {
-                expect(message).toBeUndefined();
-=======
+          
     it('returns error message when the top-level asset is missing', function(done) {
         var tileset = clone(sampleTileset, true);
         delete tileset.asset;
@@ -134,7 +128,13 @@
         expect(validateTileset(tileset)
             .then(function(message) {
                 expect(message).toBe('gltfUpAxis should either be "X", "Y", or "Z".');
->>>>>>> 566c3c53
             }), done).toResolve();
     });
+  
+    it('succeeds for valid tileset', function(done) {
+        expect(validateTileset(sampleTileset)
+            .then(function(message) {
+                expect(message).toBeUndefined();
+          }), done).toResolve();
+    });
 });